{
<<<<<<< HEAD
    "name": "acorn",
    "description": "ECMAScript parser",
    "homepage": "http://marijnhaverbeke.nl/acorn/",
    "main": "acorn.js",
    "version": "0.12.1",
    "engines": {"node": ">=0.4.0"},
    "browser": "acorn_csp.js",
    "maintainers": [{"name": "Marijn Haverbeke",
                     "email": "marijnh@gmail.com",
                     "web": "http://marijnhaverbeke.nl"}],
    "repository": {"type": "git",
                   "url": "http://marijnhaverbeke.nl/git/acorn"},
    "licenses": [{"type": "MIT",
                  "url": "http://marijnhaverbeke.nl/acorn/LICENSE"}],
    "scripts": {
      "test": "node test/run.js",
      "prepublish": "node bin/without_eval > acorn_csp.js"
=======
  "name": "acorn",
  "description": "ECMAScript parser",
  "homepage": "https://github.com/marijnh/acorn",
  "main": "dist/acorn.js",
  "version": "1.0.0",
  "engines": {
    "node": ">=0.4.0"
  },
  "maintainers": [
    {
      "name": "Marijn Haverbeke",
      "email": "marijnh@gmail.com",
      "web": "http://marijnhaverbeke.nl"
>>>>>>> 44c0231c
    },
    {
      "name": "Ingvar Stepanyan",
      "email": "me@rreverser.com",
      "web": "http://rreverser.com/"
    }
  ],
  "repository": {
    "type": "git",
    "url": "https://github.com/marijnh/acorn.git"
  },
  "licenses": [
    {
      "type": "MIT",
      "url": "https://raw.githubusercontent.com/marijnh/acorn/master/LICENSE"
    }
  ],
  "scripts": {
    "test": "node test/run.js",
    "prepublish": "bin/prepublish.sh"
  },
  "bin": {
    "acorn": "./bin/acorn"
  },
  "devDependencies": {
    "babelify": "^5.0.4",
    "browserify": "^9.0.3",
    "unicode-7.0.0": "~0.1.5"
  }
}<|MERGE_RESOLUTION|>--- conflicted
+++ resolved
@@ -1,27 +1,8 @@
 {
-<<<<<<< HEAD
-    "name": "acorn",
-    "description": "ECMAScript parser",
-    "homepage": "http://marijnhaverbeke.nl/acorn/",
-    "main": "acorn.js",
-    "version": "0.12.1",
-    "engines": {"node": ">=0.4.0"},
-    "browser": "acorn_csp.js",
-    "maintainers": [{"name": "Marijn Haverbeke",
-                     "email": "marijnh@gmail.com",
-                     "web": "http://marijnhaverbeke.nl"}],
-    "repository": {"type": "git",
-                   "url": "http://marijnhaverbeke.nl/git/acorn"},
-    "licenses": [{"type": "MIT",
-                  "url": "http://marijnhaverbeke.nl/acorn/LICENSE"}],
-    "scripts": {
-      "test": "node test/run.js",
-      "prepublish": "node bin/without_eval > acorn_csp.js"
-=======
   "name": "acorn",
   "description": "ECMAScript parser",
   "homepage": "https://github.com/marijnh/acorn",
-  "main": "dist/acorn.js",
+  "main": "src/index.js",
   "version": "1.0.0",
   "engines": {
     "node": ">=0.4.0"
@@ -31,7 +12,6 @@
       "name": "Marijn Haverbeke",
       "email": "marijnh@gmail.com",
       "web": "http://marijnhaverbeke.nl"
->>>>>>> 44c0231c
     },
     {
       "name": "Ingvar Stepanyan",
@@ -51,7 +31,7 @@
   ],
   "scripts": {
     "test": "node test/run.js",
-    "prepublish": "bin/prepublish.sh"
+    "prepublish": "node bin/prepublish.sh"
   },
   "bin": {
     "acorn": "./bin/acorn"
