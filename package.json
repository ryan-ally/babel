--- conflicted
+++ resolved
@@ -1,11 +1,11 @@
 {
-<<<<<<< HEAD
     "name": "acorn",
     "description": "ECMAScript parser",
     "homepage": "http://marijnhaverbeke.nl/acorn/",
     "main": "acorn.js",
     "version": "0.12.1",
     "engines": {"node": ">=0.4.0"},
+    "browser": "acorn_csp.js",
     "maintainers": [{"name": "Marijn Haverbeke",
                      "email": "marijnh@gmail.com",
                      "web": "http://marijnhaverbeke.nl"}],
@@ -16,41 +16,8 @@
     "scripts": {
       "test": "node test/run.js",
       "prepublish": "node bin/without_eval > acorn_csp.js"
-=======
-  "name": "acorn-babel",
-  "description": "Acorn fork used by babel",
-  "main": "acorn_csp.js",
-  "version": "0.11.1-38",
-  "maintainers": [
-    {
-      "name": "Marijn Haverbeke",
-      "email": "marijnh@gmail.com",
-      "web": "http://marijnhaverbeke.nl"
->>>>>>> f6518070
     },
-    {
-      "name": "Ingvar Stepanyan",
-      "email": "me@rreverser.com",
-      "web": "https://github.com/RReverser"
-    },
-    {
-      "name": "Sebastian McKenzie",
-      "email": "sebmck@gmail.com",
-      "web": "http://sebmck.com"
-    }
-  ],
-  "repository": "https://github.com/babel/acorn-babel",
-  "licenses": [
-    {
-      "type": "MIT",
-      "url": "http://marijnhaverbeke.nl/acorn/LICENSE"
-    }
-  ],
-  "scripts": {
-    "test": "node test/run.js"
-  },
-  "devDependencies": {
-    "regenerate": "~0.6.2",
-    "unicode-7.0.0": "~0.1.5"
-  }
+    "bin": {"acorn": "./bin/acorn"},
+    "devDependencies": {"regenerate": "~0.6.2",
+                        "unicode-7.0.0": "~0.1.5"}
 }