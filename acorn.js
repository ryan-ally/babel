--- conflicted
+++ resolved
@@ -659,12 +659,8 @@
 
   var b_stat = {token: "{", isExpr: false}, b_expr = {token: "{", isExpr: true}, b_tmpl = {token: "${", isExpr: true};
   var p_stat = {token: "(", isExpr: false}, p_expr = {token: "(", isExpr: true};
-<<<<<<< HEAD
-  var q_tmpl = {token: "`", isExpr: true};
   var j_oTag = {token: "<tag", isExpr: false}, j_cTag = {token: "</tag", isExpr: false}, j_expr = {token: "<tag>...</tag>", isExpr: true};
-=======
   var q_tmpl = {token: "`", isExpr: true}, f_expr = {token: "function", isExpr: true};
->>>>>>> e6f1e102
 
   function curTokContext() {
     return tokContext[tokContext.length - 1];
@@ -680,13 +676,10 @@
       return true;
     if (prevType == _braceL)
       return curTokContext() === b_stat;
-<<<<<<< HEAD
     if (prevType === _jsxTagEnd || prevType === _jsxText)
       return true;
     if (prevType === _jsxName)
       return false;
-=======
->>>>>>> e6f1e102
     return !tokExprAllowed;
   }
 
@@ -705,10 +698,6 @@
     // Update context info
     if (type === _parenR || type === _braceR) {
       var out = tokContext.pop();
-<<<<<<< HEAD
-      tokExprAllowed = !(out && out.isExpr);
-      preserveSpace = out === b_tmpl || curTokContext() === j_expr;
-=======
       if (out === b_tmpl) {
         preserveSpace = true;
       } else if (out === b_stat && curTokContext() === f_expr) {
@@ -717,7 +706,6 @@
       } else {
         tokExprAllowed = !(out && out.isExpr);
       }
->>>>>>> e6f1e102
     } else if (type === _braceL) {
       tokContext.push(braceIsBlock(prevType) ? b_stat : b_expr);
       tokExprAllowed = true;
@@ -1098,13 +1086,9 @@
     if (options.locations) tokStartLoc = curPosition();
     if (tokPos >= inputLen) return finishToken(_eof);
 
-<<<<<<< HEAD
     var context = curTokContext();
 
     if (context === q_tmpl) {
-=======
-    if (curTokContext() === q_tmpl) {
->>>>>>> e6f1e102
       return readTmplToken();
     }
 
