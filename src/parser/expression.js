/* eslint max-len: 0 */

// A recursive descent parser operates by defining functions for all
// syntactic elements, and recursively calling those, each function
// advancing the input stream and returning an AST node. Precedence
// of constructs (for example, the fact that `!x[1]` means `!(x[1])`
// instead of `(!x)[1]` is handled by the fact that the parser
// function that parses unary prefix operators is called first, and
// in turn calls the function that parses `[]` subscripts — that
// way, it'll receive the node for `x[1]` already parsed, and wraps
// *that* in the unary operator node.
//
// Acorn uses an [operator precedence parser][opp] to handle binary
// operator precedence, because it is much more compact than using
// the technique outlined above, which uses different, nesting
// functions to specify precedence, for all of the ten binary
// precedence levels that JavaScript defines.
//
// [opp]: http://en.wikipedia.org/wiki/Operator-precedence_parser

import { types as tt } from "../tokenizer/types";
import Parser from "./index";
import { reservedWords } from "../util/identifier";

const pp = Parser.prototype;

// Check if property name clashes with already added.
// Object/class getters and setters are not allowed to clash —
// either with each other or with an init property — and in
// strict mode, init properties are also not allowed to be repeated.

pp.checkPropClash = function (prop, propHash) {
  if (prop.computed || prop.kind) return;

  const key = prop.key;
  // It is either an Identifier or a String/NumericLiteral
  const name = key.type === "Identifier" ? key.name : String(key.value);

  if (name === "__proto__") {
    if (propHash.proto) this.raise(key.start, "Redefinition of __proto__ property");
    propHash.proto = true;
  }
};

// Convenience method to parse an Expression only
pp.getExpression = function() {
  this.nextToken();
  const expr = this.parseExpression();
  if (!this.match(tt.eof)) {
    this.unexpected();
  }
  return expr;
};

// ### Expression parsing

// These nest, from the most general expression type at the top to
// 'atomic', nondivisible expression types at the bottom. Most of
// the functions will simply let the function (s) below them parse,
// and, *if* the syntactic construct they handle is present, wrap
// the AST node that the inner parser gave them in another node.

// Parse a full expression. The optional arguments are used to
// forbid the `in` operator (in for loops initialization expressions)
// and provide reference for storing '=' operator inside shorthand
// property assignment in contexts where both object expression
// and object pattern might appear (so it's possible to raise
// delayed syntax error at correct position).

pp.parseExpression = function (noIn, refShorthandDefaultPos) {
  const startPos = this.state.start;
  const startLoc = this.state.startLoc;
  const expr = this.parseMaybeAssign(noIn, refShorthandDefaultPos);
  if (this.match(tt.comma)) {
    const node = this.startNodeAt(startPos, startLoc);
    node.expressions = [expr];
    while (this.eat(tt.comma)) {
      node.expressions.push(this.parseMaybeAssign(noIn, refShorthandDefaultPos));
    }
    this.toReferencedList(node.expressions);
    return this.finishNode(node, "SequenceExpression");
  }
  return expr;
};

// Parse an assignment expression. This includes applications of
// operators like `+=`.

pp.parseMaybeAssign = function (noIn, refShorthandDefaultPos, afterLeftParse, refNeedsArrowPos) {
  const startPos = this.state.start;
  const startLoc = this.state.startLoc;

  if (this.match(tt._yield) && this.state.inGenerator) {
    let left = this.parseYield();
    if (afterLeftParse) left = afterLeftParse.call(this, left, startPos, startLoc);
    return left;
  }

  let failOnShorthandAssign;
  if (refShorthandDefaultPos) {
    failOnShorthandAssign = false;
  } else {
    refShorthandDefaultPos = { start: 0 };
    failOnShorthandAssign = true;
  }

  if (this.match(tt.parenL) || this.match(tt.name)) {
    this.state.potentialArrowAt = this.state.start;
  }

  let left = this.parseMaybeConditional(noIn, refShorthandDefaultPos, refNeedsArrowPos);
  if (afterLeftParse) left = afterLeftParse.call(this, left, startPos, startLoc);
  if (this.state.type.isAssign) {
    const node = this.startNodeAt(startPos, startLoc);
    node.operator = this.state.value;
    node.left = this.match(tt.eq) ? this.toAssignable(left, undefined, "assignment expression") : left;
    refShorthandDefaultPos.start = 0; // reset because shorthand default was used correctly

    this.checkLVal(left, undefined, undefined, "assignment expression");

    if (left.extra && left.extra.parenthesized) {
      let errorMsg;
      if (left.type === "ObjectPattern") {
        errorMsg = "`({a}) = 0` use `({a} = 0)`";
      } else if (left.type === "ArrayPattern") {
        errorMsg = "`([a]) = 0` use `([a] = 0)`";
      }
      if (errorMsg) {
        this.raise(left.start, `You're trying to assign to a parenthesized expression, eg. instead of ${errorMsg}`);
      }
    }

    this.next();
    node.right = this.parseMaybeAssign(noIn);
    return this.finishNode(node, "AssignmentExpression");
  } else if (failOnShorthandAssign && refShorthandDefaultPos.start) {
    this.unexpected(refShorthandDefaultPos.start);
  }

  return left;
};

// Parse a ternary conditional (`?:`) operator.

pp.parseMaybeConditional = function (noIn, refShorthandDefaultPos, refNeedsArrowPos) {
  const startPos = this.state.start;
  const startLoc = this.state.startLoc;
  const expr = this.parseExprOps(noIn, refShorthandDefaultPos);
  if (refShorthandDefaultPos && refShorthandDefaultPos.start) return expr;

  return this.parseConditional(expr, noIn, startPos, startLoc, refNeedsArrowPos);
};

pp.parseConditional = function (expr, noIn, startPos, startLoc) {
  if (this.eat(tt.question)) {
    const node = this.startNodeAt(startPos, startLoc);
    node.test = expr;
    node.consequent = this.parseMaybeAssign();
    this.expect(tt.colon);
    node.alternate = this.parseMaybeAssign(noIn);
    return this.finishNode(node, "ConditionalExpression");
  }
  return expr;
};

// Start the precedence parser.

pp.parseExprOps = function (noIn, refShorthandDefaultPos) {
  const startPos = this.state.start;
  const startLoc = this.state.startLoc;
  const expr = this.parseMaybeUnary(refShorthandDefaultPos);
  if (refShorthandDefaultPos && refShorthandDefaultPos.start) {
    return expr;
  } else {
    return this.parseExprOp(expr, startPos, startLoc, -1, noIn);
  }
};

// Parse binary operators with the operator precedence parsing
// algorithm. `left` is the left-hand side of the operator.
// `minPrec` provides context that allows the function to stop and
// defer further parser to one of its callers when it encounters an
// operator that has a lower precedence than the set it is parsing.

pp.parseExprOp = function(left, leftStartPos, leftStartLoc, minPrec, noIn) {
  const prec = this.state.type.binop;
  if (prec != null && (!noIn || !this.match(tt._in))) {
    if (prec > minPrec) {
      const node = this.startNodeAt(leftStartPos, leftStartLoc);
      node.left = left;
      node.operator = this.state.value;

      if (
        node.operator === "**" &&
        left.type === "UnaryExpression" &&
        left.extra &&
        !left.extra.parenthesizedArgument &&
        !left.extra.parenthesized
      ) {
        this.raise(left.argument.start, "Illegal expression. Wrap left hand side or entire exponentiation in parentheses.");
      }

      const op = this.state.type;
      this.next();

      const startPos = this.state.start;
      const startLoc = this.state.startLoc;
      node.right = this.parseExprOp(this.parseMaybeUnary(), startPos, startLoc, op.rightAssociative ? prec - 1 : prec, noIn);

      this.finishNode(node, (op === tt.logicalOR || op === tt.logicalAND) ? "LogicalExpression" : "BinaryExpression");
      return this.parseExprOp(node, leftStartPos, leftStartLoc, minPrec, noIn);
    }
  }
  return left;
};

// Parse unary operators, both prefix and postfix.

pp.parseMaybeUnary = function (refShorthandDefaultPos) {
  if (this.state.type.prefix) {
    const node = this.startNode();
    const update = this.match(tt.incDec);
    node.operator = this.state.value;
    node.prefix = true;
    this.next();

    const argType = this.state.type;
    node.argument = this.parseMaybeUnary();

    this.addExtra(node, "parenthesizedArgument", argType === tt.parenL && (!node.argument.extra || !node.argument.extra.parenthesized));

    if (refShorthandDefaultPos && refShorthandDefaultPos.start) {
      this.unexpected(refShorthandDefaultPos.start);
    }

    if (update) {
      this.checkLVal(node.argument, undefined, undefined, "prefix operation");
    } else if (this.state.strict && node.operator === "delete" && node.argument.type === "Identifier") {
      this.raise(node.start, "Deleting local variable in strict mode");
    }

    return this.finishNode(node, update ? "UpdateExpression" : "UnaryExpression");
  }

  const startPos = this.state.start;
  const startLoc = this.state.startLoc;
  let expr = this.parseExprSubscripts(refShorthandDefaultPos);
  if (refShorthandDefaultPos && refShorthandDefaultPos.start) return expr;
  while (this.state.type.postfix && !this.canInsertSemicolon()) {
    const node = this.startNodeAt(startPos, startLoc);
    node.operator = this.state.value;
    node.prefix = false;
    node.argument = expr;
    this.checkLVal(expr, undefined, undefined, "postfix operation");
    this.next();
    expr = this.finishNode(node, "UpdateExpression");
  }
  return expr;
};

// Parse call, dot, and `[]`-subscript expressions.

pp.parseExprSubscripts = function (refShorthandDefaultPos) {
  const startPos = this.state.start;
  const startLoc = this.state.startLoc;
  const potentialArrowAt = this.state.potentialArrowAt;
  const expr = this.parseExprAtom(refShorthandDefaultPos);

  if (expr.type === "ArrowFunctionExpression" && expr.start === potentialArrowAt) {
    return expr;
  }

  if (refShorthandDefaultPos && refShorthandDefaultPos.start) {
    return expr;
  }

  return this.parseSubscripts(expr, startPos, startLoc);
};

pp.parseSubscripts = function (base, startPos, startLoc, noCalls) {
  for (;;) {
    if (!noCalls && this.eat(tt.doubleColon)) {
      const node = this.startNodeAt(startPos, startLoc);
      node.object = base;
      node.callee = this.parseNoCallExpr();
      return this.parseSubscripts(this.finishNode(node, "BindExpression"), startPos, startLoc, noCalls);
<<<<<<< HEAD
    } else if (this.eat(tt.question)) {
      const node = this.startNodeAt(startPos, startLoc);
      node.object = base;
      node.optional = true;
      this.next();
      node.property = this.parseIdentifier(true);
      node.computed = false;
      base = this.finishNode(node, "MemberExpression");
=======
    } else if (this.eat(tt.questionDot)) {
      base.nullPropagation = true;
      if (this.eat(tt.bracketL)) {
        const node = this.startNodeAt(startPos, startLoc);
        node.object = base;
        node.property = this.parseExpression();
        node.computed = true;
        this.expect(tt.bracketR);
        base = this.finishNode(node, "MemberExpression");
      }
      else {
        const node = this.startNodeAt(startPos, startLoc);
        node.object = base;
        node.property = this.parseIdentifier(true);
        node.computed = false;
        base = this.finishNode(node, "MemberExpression");
      }
>>>>>>> 1eaf0166
    } else if (this.eat(tt.dot)) {
      const node = this.startNodeAt(startPos, startLoc);
      node.object = base;
      node.property = this.parseIdentifier(true);
      node.computed = false;
      base = this.finishNode(node, "MemberExpression");
    } else if (this.eat(tt.bracketL)) {
      const node = this.startNodeAt(startPos, startLoc);
      node.object = base;
      node.property = this.parseExpression();
      node.computed = true;
      node.nullPropagation = false;
      this.expect(tt.bracketR);
      base = this.finishNode(node, "MemberExpression");
    } else if (!noCalls && this.match(tt.parenL)) {
      const possibleAsync = this.state.potentialArrowAt === base.start && base.type === "Identifier" && base.name === "async" && !this.canInsertSemicolon();
      this.next();

      const node = this.startNodeAt(startPos, startLoc);
      node.callee = base;
      node.arguments = this.parseCallExpressionArguments(tt.parenR, possibleAsync);
      if (node.callee.type === "Import" && node.arguments.length !== 1) {
        this.raise(node.start, "import() requires exactly one argument");
      }
      base = this.finishNode(node, "CallExpression");

      if (possibleAsync && this.shouldParseAsyncArrow()) {
        return this.parseAsyncArrowFromCallExpression(this.startNodeAt(startPos, startLoc), node);
      } else {
        this.toReferencedList(node.arguments);
      }
    } else if (this.match(tt.backQuote)) {
      const node = this.startNodeAt(startPos, startLoc);
      node.tag = base;
      node.quasi = this.parseTemplate(true);
      base = this.finishNode(node, "TaggedTemplateExpression");
    } else {
      return base;
    }
  }
};

pp.parseCallExpressionArguments = function (close, possibleAsyncArrow) {
  const elts = [];
  let innerParenStart;
  let first = true;

  while (!this.eat(close)) {
    if (first) {
      first = false;
    } else {
      this.expect(tt.comma);
      if (this.eat(close)) break;
    }

    // we need to make sure that if this is an async arrow functions, that we don't allow inner parens inside the params
    if (this.match(tt.parenL) && !innerParenStart) {
      innerParenStart = this.state.start;
    }

    elts.push(this.parseExprListItem(false, possibleAsyncArrow ? { start: 0 } : undefined, possibleAsyncArrow ? { start: 0 } : undefined));
  }

  // we found an async arrow function so let's not allow any inner parens
  if (possibleAsyncArrow && innerParenStart && this.shouldParseAsyncArrow()) {
    this.unexpected();
  }

  return elts;
};

pp.shouldParseAsyncArrow = function () {
  return this.match(tt.arrow);
};

pp.parseAsyncArrowFromCallExpression = function (node, call) {
  this.expect(tt.arrow);
  return this.parseArrowExpression(node, call.arguments, true);
};

// Parse a no-call expression (like argument of `new` or `::` operators).

pp.parseNoCallExpr = function () {
  const startPos = this.state.start;
  const startLoc = this.state.startLoc;
  return this.parseSubscripts(this.parseExprAtom(), startPos, startLoc, true);
};

// Parse an atomic expression — either a single token that is an
// expression, an expression started by a keyword like `function` or
// `new`, or an expression wrapped in punctuation like `()`, `[]`,
// or `{}`.

pp.parseExprAtom = function (refShorthandDefaultPos) {
  const canBeArrow = this.state.potentialArrowAt === this.state.start;
  let node;

  switch (this.state.type) {
    case tt._super:
      if (!this.state.inMethod && !this.options.allowSuperOutsideMethod) {
        this.raise(this.state.start, "'super' outside of function or class");
      }

      node = this.startNode();
      this.next();
      if (!this.match(tt.parenL) && !this.match(tt.bracketL) && !this.match(tt.dot)) {
        this.unexpected();
      }
      if (this.match(tt.parenL) && this.state.inMethod !== "constructor" && !this.options.allowSuperOutsideMethod) {
        this.raise(node.start, "super() is only valid inside a class constructor. Make sure the method name is spelled exactly as 'constructor'.");
      }
      return this.finishNode(node, "Super");

    case tt._import:
      if (!this.hasPlugin("dynamicImport")) this.unexpected();

      node = this.startNode();
      this.next();
      if (!this.match(tt.parenL)) {
        this.unexpected(null, tt.parenL);
      }
      return this.finishNode(node, "Import");

    case tt._this:
      node = this.startNode();
      this.next();
      return this.finishNode(node, "ThisExpression");

    case tt._yield:
      if (this.state.inGenerator) this.unexpected();

    case tt.name:
      node = this.startNode();
      const allowAwait = this.state.value === "await" && this.state.inAsync;
      const allowYield = this.shouldAllowYieldIdentifier();
      const id = this.parseIdentifier(allowAwait || allowYield);

      if (id.name === "await") {
        if (this.state.inAsync || this.inModule) {
          return this.parseAwait(node);
        }
      } else if (id.name === "async" && this.match(tt._function) && !this.canInsertSemicolon()) {
        this.next();
        return this.parseFunction(node, false, false, true);
      } else if (canBeArrow && id.name === "async" && this.match(tt.name)) {
        const params = [this.parseIdentifier()];
        this.expect(tt.arrow);
        // let foo = bar => {};
        return this.parseArrowExpression(node, params, true);
      }

      if (canBeArrow && !this.canInsertSemicolon() && this.eat(tt.arrow)) {
        return this.parseArrowExpression(node, [id]);
      }

      return id;

    case tt._do:
      if (this.hasPlugin("doExpressions")) {
        const node = this.startNode();
        this.next();
        const oldInFunction = this.state.inFunction;
        const oldLabels = this.state.labels;
        this.state.labels = [];
        this.state.inFunction = false;
        node.body = this.parseBlock(false, true);
        this.state.inFunction = oldInFunction;
        this.state.labels = oldLabels;
        return this.finishNode(node, "DoExpression");
      }

    case tt.regexp:
      const value = this.state.value;
      node = this.parseLiteral(value.value, "RegExpLiteral");
      node.pattern = value.pattern;
      node.flags = value.flags;
      return node;

    case tt.num:
      return this.parseLiteral(this.state.value, "NumericLiteral");

    case tt.string:
      return this.parseLiteral(this.state.value, "StringLiteral");

    case tt._null:
      node = this.startNode();
      this.next();
      return this.finishNode(node, "NullLiteral");

    case tt._true: case tt._false:
      node = this.startNode();
      node.value = this.match(tt._true);
      this.next();
      return this.finishNode(node, "BooleanLiteral");

    case tt.parenL:
      return this.parseParenAndDistinguishExpression(null, null, canBeArrow);

    case tt.bracketL:
      node = this.startNode();
      this.next();
      node.elements = this.parseExprList(tt.bracketR, true, refShorthandDefaultPos);
      this.toReferencedList(node.elements);
      return this.finishNode(node, "ArrayExpression");

    case tt.braceL:
      return this.parseObj(false, refShorthandDefaultPos);

    case tt._function:
      return this.parseFunctionExpression();

    case tt.at:
      this.parseDecorators();

    case tt._class:
      node = this.startNode();
      this.takeDecorators(node);
      return this.parseClass(node, false);

    case tt._new:
      return this.parseNew();

    case tt.backQuote:
      return this.parseTemplate(false);

    case tt.doubleColon:
      node = this.startNode();
      this.next();
      node.object = null;
      const callee = node.callee = this.parseNoCallExpr();
      if (callee.type === "MemberExpression") {
        return this.finishNode(node, "BindExpression");
      } else {
        this.raise(callee.start, "Binding should be performed on object property.");
      }

    default:
      this.unexpected();
  }
};

pp.parseFunctionExpression = function () {
  const node = this.startNode();
  const meta = this.parseIdentifier(true);
  if (this.state.inGenerator && this.eat(tt.dot) && this.hasPlugin("functionSent")) {
    return this.parseMetaProperty(node, meta, "sent");
  } else {
    return this.parseFunction(node, false);
  }
};

pp.parseMetaProperty = function (node, meta, propertyName) {
  node.meta = meta;
  node.property = this.parseIdentifier(true);

  if (node.property.name !== propertyName) {
    this.raise(node.property.start, `The only valid meta property for new is ${meta.name}.${propertyName}`);
  }

  return this.finishNode(node, "MetaProperty");
};

pp.parseLiteral = function (value, type, startPos, startLoc) {
  startPos = startPos || this.state.start;
  startLoc = startLoc || this.state.startLoc;

  const node = this.startNodeAt(startPos, startLoc);
  this.addExtra(node, "rawValue", value);
  this.addExtra(node, "raw", this.input.slice(startPos, this.state.end));
  node.value = value;
  this.next();
  return this.finishNode(node, type);
};

pp.parseParenExpression = function () {
  this.expect(tt.parenL);
  const val = this.parseExpression();
  this.expect(tt.parenR);
  return val;
};

pp.parseParenAndDistinguishExpression = function (startPos, startLoc, canBeArrow) {
  startPos = startPos || this.state.start;
  startLoc = startLoc || this.state.startLoc;

  let val;
  this.expect(tt.parenL);

  const innerStartPos = this.state.start;
  const innerStartLoc = this.state.startLoc;
  const exprList = [];
  const refShorthandDefaultPos = { start: 0 };
  const refNeedsArrowPos = { start: 0 };
  let first = true;
  let spreadStart;
  let optionalCommaStart;

  while (!this.match(tt.parenR)) {
    if (first) {
      first = false;
    } else {
      this.expect(tt.comma, refNeedsArrowPos.start || null);
      if (this.match(tt.parenR)) {
        optionalCommaStart = this.state.start;
        break;
      }
    }

    if (this.match(tt.ellipsis)) {
      const spreadNodeStartPos = this.state.start;
      const spreadNodeStartLoc = this.state.startLoc;
      spreadStart = this.state.start;
      exprList.push(this.parseParenItem(this.parseRest(), spreadNodeStartPos, spreadNodeStartLoc));
      break;
    } else {
      exprList.push(this.parseMaybeAssign(false, refShorthandDefaultPos, this.parseParenItem, refNeedsArrowPos));
    }
  }

  const innerEndPos = this.state.start;
  const innerEndLoc = this.state.startLoc;
  this.expect(tt.parenR);

  let arrowNode = this.startNodeAt(startPos, startLoc);
  if (canBeArrow && this.shouldParseArrow() && (arrowNode = this.parseArrow(arrowNode))) {
    for (const param of exprList) {
      if (param.extra && param.extra.parenthesized) this.unexpected(param.extra.parenStart);
    }

    return this.parseArrowExpression(arrowNode, exprList);
  }

  if (!exprList.length) {
    this.unexpected(this.state.lastTokStart);
  }
  if (optionalCommaStart) this.unexpected(optionalCommaStart);
  if (spreadStart) this.unexpected(spreadStart);
  if (refShorthandDefaultPos.start) this.unexpected(refShorthandDefaultPos.start);
  if (refNeedsArrowPos.start) this.unexpected(refNeedsArrowPos.start);

  if (exprList.length > 1) {
    val = this.startNodeAt(innerStartPos, innerStartLoc);
    val.expressions = exprList;
    this.toReferencedList(val.expressions);
    this.finishNodeAt(val, "SequenceExpression", innerEndPos, innerEndLoc);
  } else {
    val = exprList[0];
  }


  this.addExtra(val, "parenthesized", true);
  this.addExtra(val, "parenStart", startPos);

  return val;
};

pp.shouldParseArrow = function () {
  return !this.canInsertSemicolon();
};

pp.parseArrow = function (node) {
  if (this.eat(tt.arrow)) {
    return node;
  }
};

pp.parseParenItem = function (node) {
  return node;
};

// New's precedence is slightly tricky. It must allow its argument
// to be a `[]` or dot subscript expression, but not a call — at
// least, not without wrapping it in parentheses. Thus, it uses the

pp.parseNew = function () {
  const node = this.startNode();
  const meta = this.parseIdentifier(true);

  if (this.eat(tt.dot)) {
    const metaProp = this.parseMetaProperty(node, meta, "target");

    if (!this.state.inFunction) {
      this.raise(metaProp.property.start, "new.target can only be used in functions");
    }

    return metaProp;
  }

  node.callee = this.parseNoCallExpr();

  if (this.eat(tt.parenL)) {
    node.arguments = this.parseExprList(tt.parenR);
    this.toReferencedList(node.arguments);
  } else {
    node.arguments = [];
  }

  return this.finishNode(node, "NewExpression");
};

// Parse template expression.

pp.parseTemplateElement = function (isTagged) {
  const elem = this.startNode();
  if (this.state.value === null) {
    if (!isTagged) {
      this.raise(this.state.invalidTemplateEscapePosition, "Invalid escape sequence in template");
    } else {
      this.state.invalidTemplateEscapePosition = null;
    }
  }
  elem.value = {
    raw: this.input.slice(this.state.start, this.state.end).replace(/\r\n?/g, "\n"),
    cooked: this.state.value
  };
  this.next();
  elem.tail = this.match(tt.backQuote);
  return this.finishNode(elem, "TemplateElement");
};

pp.parseTemplate = function (isTagged) {
  const node = this.startNode();
  this.next();
  node.expressions = [];
  let curElt = this.parseTemplateElement(isTagged);
  node.quasis = [curElt];
  while (!curElt.tail) {
    this.expect(tt.dollarBraceL);
    node.expressions.push(this.parseExpression());
    this.expect(tt.braceR);
    node.quasis.push(curElt = this.parseTemplateElement(isTagged));
  }
  this.next();
  return this.finishNode(node, "TemplateLiteral");
};

// Parse an object literal or binding pattern.

pp.parseObj = function (isPattern, refShorthandDefaultPos) {
  let decorators = [];
  const propHash = Object.create(null);
  let first = true;
  const node = this.startNode();

  node.properties = [];
  this.next();

  let firstRestLocation = null;

  while (!this.eat(tt.braceR)) {
    if (first) {
      first = false;
    } else {
      this.expect(tt.comma);
      if (this.eat(tt.braceR)) break;
    }

    while (this.match(tt.at)) {
      decorators.push(this.parseDecorator());
    }

    let prop = this.startNode(), isGenerator = false, isAsync = false, startPos, startLoc;
    if (decorators.length) {
      prop.decorators = decorators;
      decorators = [];
    }

    if (this.hasPlugin("objectRestSpread") && this.match(tt.ellipsis)) {
      prop = this.parseSpread(isPattern ? { start: 0 } : undefined);
      prop.type = isPattern ? "RestElement" : "SpreadElement";
      if (isPattern) this.toAssignable(prop.argument, true, "object pattern");
      node.properties.push(prop);
      if (isPattern) {
        const position = this.state.start;
        if (firstRestLocation !== null) {
          this.unexpected(firstRestLocation, "Cannot have multiple rest elements when destructuring");
        } else if (this.eat(tt.braceR)) {
          break;
        } else if (this.match(tt.comma) && this.lookahead().type === tt.braceR) {
          this.unexpected(position, "A trailing comma is not permitted after the rest element");
        } else {
          firstRestLocation = position;
          continue;
        }
      } else {
        continue;
      }
    }

    prop.method = false;
    prop.shorthand = false;

    if (isPattern || refShorthandDefaultPos) {
      startPos = this.state.start;
      startLoc = this.state.startLoc;
    }

    if (!isPattern) {
      isGenerator = this.eat(tt.star);
    }

    if (!isPattern && this.isContextual("async")) {
      if (isGenerator) this.unexpected();

      const asyncId = this.parseIdentifier();
      if (this.match(tt.colon) || this.match(tt.parenL) || this.match(tt.braceR) || this.match(tt.eq) || this.match(tt.comma)) {
        prop.key = asyncId;
        prop.computed = false;
      } else {
        isAsync = true;
        if (this.hasPlugin("asyncGenerators")) isGenerator = this.eat(tt.star);
        this.parsePropertyName(prop);
      }
    } else {
      this.parsePropertyName(prop);
    }

    this.parseObjPropValue(prop, startPos, startLoc, isGenerator, isAsync, isPattern, refShorthandDefaultPos);
    this.checkPropClash(prop, propHash);

    if (prop.shorthand) {
      this.addExtra(prop, "shorthand", true);
    }

    node.properties.push(prop);
  }

  if (firstRestLocation !== null) {
    this.unexpected(firstRestLocation, "The rest element has to be the last element when destructuring");
  }

  if (decorators.length) {
    this.raise(this.state.start, "You have trailing decorators with no property");
  }

  return this.finishNode(node, isPattern ? "ObjectPattern" : "ObjectExpression");
};

pp.isGetterOrSetterMethod = function (prop, isPattern) {
  return !isPattern &&
    !prop.computed &&
    prop.key.type === "Identifier" &&
    (prop.key.name === "get" || prop.key.name === "set") &&
    (
      this.match(tt.string) || // get "string"() {}
      this.match(tt.num) || // get 1() {}
      this.match(tt.bracketL) || // get ["string"]() {}
      this.match(tt.name) || // get foo() {}
      this.state.type.keyword // get debugger() {}
    );
};

// get methods aren't allowed to have any parameters
// set methods must have exactly 1 parameter
pp.checkGetterSetterParamCount = function (method) {
  const paramCount = method.kind === "get" ? 0 : 1;
  if (method.params.length !== paramCount) {
    const start = method.start;
    if (method.kind === "get") {
      this.raise(start, "getter should have no params");
    } else {
      this.raise(start, "setter should have exactly one param");
    }
  }
};

pp.parseObjectMethod = function (prop, isGenerator, isAsync, isPattern) {
  if (isAsync || isGenerator || this.match(tt.parenL)) {
    if (isPattern) this.unexpected();
    prop.kind = "method";
    prop.method = true;
    this.parseMethod(prop, isGenerator, isAsync);

    return this.finishNode(prop, "ObjectMethod");
  }

  if (this.isGetterOrSetterMethod(prop, isPattern)) {
    if (isGenerator || isAsync) this.unexpected();
    prop.kind = prop.key.name;
    this.parsePropertyName(prop);
    this.parseMethod(prop);
    this.checkGetterSetterParamCount(prop);

    return this.finishNode(prop, "ObjectMethod");
  }
};

pp.parseObjectProperty = function (prop, startPos, startLoc, isPattern, refShorthandDefaultPos) {
  if (this.eat(tt.colon)) {
    prop.value = isPattern ? this.parseMaybeDefault(this.state.start, this.state.startLoc) : this.parseMaybeAssign(false, refShorthandDefaultPos);

    return this.finishNode(prop, "ObjectProperty");
  }

  if (!prop.computed && prop.key.type === "Identifier") {
    if (isPattern) {
      this.checkReservedWord(prop.key.name, prop.key.start, true, true);
      prop.value = this.parseMaybeDefault(startPos, startLoc, prop.key.__clone());
    } else if (this.match(tt.eq) && refShorthandDefaultPos) {
      if (!refShorthandDefaultPos.start) {
        refShorthandDefaultPos.start = this.state.start;
      }
      prop.value = this.parseMaybeDefault(startPos, startLoc, prop.key.__clone());
    } else {
      prop.value = prop.key.__clone();
    }
    prop.shorthand = true;

    return this.finishNode(prop, "ObjectProperty");
  }
};

pp.parseObjPropValue = function (prop, startPos, startLoc, isGenerator, isAsync, isPattern, refShorthandDefaultPos) {
  const node =
    this.parseObjectMethod(prop, isGenerator, isAsync, isPattern) ||
    this.parseObjectProperty(prop, startPos, startLoc, isPattern, refShorthandDefaultPos);

  if (!node) this.unexpected();

  return node;
};

pp.parsePropertyName = function (prop) {
  if (this.eat(tt.bracketL)) {
    prop.computed = true;
    prop.key = this.parseMaybeAssign();
    this.expect(tt.bracketR);
  } else {
    prop.computed = false;
    const oldInPropertyName = this.state.inPropertyName;
    this.state.inPropertyName = true;
    prop.key = (this.match(tt.num) || this.match(tt.string)) ? this.parseExprAtom() : this.parseIdentifier(true);
    this.state.inPropertyName = oldInPropertyName;
  }
  return prop.key;
};

// Initialize empty function node.

pp.initFunction = function (node, isAsync) {
  node.id = null;
  node.generator = false;
  node.expression = false;
  node.async = !!isAsync;
};

// Parse object or class method.

pp.parseMethod = function (node, isGenerator, isAsync) {
  const oldInMethod = this.state.inMethod;
  this.state.inMethod = node.kind || true;
  this.initFunction(node, isAsync);
  this.expect(tt.parenL);
  node.params = this.parseBindingList(tt.parenR);
  node.generator = !!isGenerator;
  this.parseFunctionBody(node);
  this.state.inMethod = oldInMethod;
  return node;
};

// Parse arrow function expression with given parameters.

pp.parseArrowExpression = function (node, params, isAsync) {
  this.initFunction(node, isAsync);
  node.params = this.toAssignableList(params, true, "arrow function parameters");
  this.parseFunctionBody(node, true);
  return this.finishNode(node, "ArrowFunctionExpression");
};

pp.isStrictBody = function (node, isExpression) {
  if (!isExpression && node.body.directives.length) {
    for (const directive of (node.body.directives: Array<Object>)) {
      if (directive.value.value === "use strict") {
        return true;
      }
    }
  }

  return false;
};

// Parse function body and check parameters.
pp.parseFunctionBody = function (node, allowExpression) {
  const isExpression = allowExpression && !this.match(tt.braceL);

  const oldInAsync = this.state.inAsync;
  this.state.inAsync = node.async;
  if (isExpression) {
    node.body = this.parseMaybeAssign();
    node.expression = true;
  } else {
    // Start a new scope with regard to labels and the `inFunction`
    // flag (restore them to their old value afterwards).
    const oldInFunc = this.state.inFunction;
    const oldInGen = this.state.inGenerator;
    const oldLabels = this.state.labels;
    this.state.inFunction = true; this.state.inGenerator = node.generator; this.state.labels = [];
    node.body = this.parseBlock(true);
    node.expression = false;
    this.state.inFunction = oldInFunc; this.state.inGenerator = oldInGen; this.state.labels = oldLabels;
  }
  this.state.inAsync = oldInAsync;

  // If this is a strict mode function, verify that argument names
  // are not repeated, and it does not try to bind the words `eval`
  // or `arguments`.
  const isStrict = this.isStrictBody(node, isExpression);
  // Also check when allowExpression === true for arrow functions
  const checkLVal = this.state.strict || allowExpression || isStrict;

  if (isStrict && node.id && node.id.type === "Identifier" && node.id.name === "yield") {
    this.raise(node.id.start, "Binding yield in strict mode");
  }

  if (checkLVal) {
    const nameHash = Object.create(null);
    const oldStrict = this.state.strict;
    if (isStrict) this.state.strict = true;
    if (node.id) {
      this.checkLVal(node.id, true, undefined, "function name");
    }
    for (const param of (node.params: Array<Object>)) {
      if (isStrict && param.type !== "Identifier") {
        this.raise(param.start, "Non-simple parameter in strict mode");
      }
      this.checkLVal(param, true, nameHash, "function parameter list");
    }
    this.state.strict = oldStrict;
  }
};

// Parses a comma-separated list of expressions, and returns them as
// an array. `close` is the token type that ends the list, and
// `allowEmpty` can be turned on to allow subsequent commas with
// nothing in between them to be parsed as `null` (which is needed
// for array literals).

pp.parseExprList = function (close, allowEmpty, refShorthandDefaultPos) {
  const elts = [];
  let first = true;

  while (!this.eat(close)) {
    if (first) {
      first = false;
    } else {
      this.expect(tt.comma);
      if (this.eat(close)) break;
    }

    elts.push(this.parseExprListItem(allowEmpty, refShorthandDefaultPos));
  }
  return elts;
};

pp.parseExprListItem = function (allowEmpty, refShorthandDefaultPos, refNeedsArrowPos) {
  let elt;
  if (allowEmpty && this.match(tt.comma)) {
    elt = null;
  } else if (this.match(tt.ellipsis)) {
    elt = this.parseSpread(refShorthandDefaultPos);
  } else {
    elt = this.parseMaybeAssign(false, refShorthandDefaultPos, this.parseParenItem, refNeedsArrowPos);
  }
  return elt;
};

// Parse the next token as an identifier. If `liberal` is true (used
// when parsing properties), it will also convert keywords into
// identifiers.

pp.parseIdentifier = function (liberal) {
  const node = this.startNode();
  if (!liberal) {
    this.checkReservedWord(this.state.value, this.state.start, !!this.state.type.keyword, false);
  }

  if (this.match(tt.name)) {
    node.name = this.state.value;
  } else if (this.state.type.keyword) {
    node.name = this.state.type.keyword;
  } else {
    this.unexpected();
  }

  if (!liberal && node.name === "await" && this.state.inAsync) {
    this.raise(node.start, "invalid use of await inside of an async function");
  }

  node.loc.identifierName = node.name;

  this.next();
  return this.finishNode(node, "Identifier");
};

pp.checkReservedWord = function (word, startLoc, checkKeywords, isBinding) {
  if (this.isReservedWord(word) || (checkKeywords && this.isKeyword(word))) {
    this.raise(startLoc, word + " is a reserved word");
  }

  if (this.state.strict && (reservedWords.strict(word) || (isBinding && reservedWords.strictBind(word)))) {
    this.raise(startLoc, word + " is a reserved word in strict mode");
  }
};

// Parses await expression inside async function.

pp.parseAwait = function (node) {
  // istanbul ignore next: this condition is checked at the call site so won't be hit here
  if (!this.state.inAsync) {
    this.unexpected();
  }
  if (this.match(tt.star)) {
    this.raise(node.start, "await* has been removed from the async functions proposal. Use Promise.all() instead.");
  }
  node.argument = this.parseMaybeUnary();
  return this.finishNode(node, "AwaitExpression");
};

// Parses yield expression inside generator.

pp.parseYield = function () {
  const node = this.startNode();
  this.next();
  if (
    this.match(tt.semi) ||
    this.canInsertSemicolon() ||
    (!this.match(tt.star) && !this.state.type.startsExpr)
  ) {
    node.delegate = false;
    node.argument = null;
  } else {
    node.delegate = this.eat(tt.star);
    node.argument = this.parseMaybeAssign();
  }
  return this.finishNode(node, "YieldExpression");
};<|MERGE_RESOLUTION|>--- conflicted
+++ resolved
@@ -284,18 +284,9 @@
       node.object = base;
       node.callee = this.parseNoCallExpr();
       return this.parseSubscripts(this.finishNode(node, "BindExpression"), startPos, startLoc, noCalls);
-<<<<<<< HEAD
-    } else if (this.eat(tt.question)) {
-      const node = this.startNodeAt(startPos, startLoc);
-      node.object = base;
-      node.optional = true;
-      this.next();
-      node.property = this.parseIdentifier(true);
-      node.computed = false;
-      base = this.finishNode(node, "MemberExpression");
-=======
     } else if (this.eat(tt.questionDot)) {
-      base.nullPropagation = true;
+      base.optional = true;
+
       if (this.eat(tt.bracketL)) {
         const node = this.startNodeAt(startPos, startLoc);
         node.object = base;
@@ -303,15 +294,13 @@
         node.computed = true;
         this.expect(tt.bracketR);
         base = this.finishNode(node, "MemberExpression");
-      }
-      else {
+      } else {
         const node = this.startNodeAt(startPos, startLoc);
         node.object = base;
         node.property = this.parseIdentifier(true);
         node.computed = false;
         base = this.finishNode(node, "MemberExpression");
       }
->>>>>>> 1eaf0166
     } else if (this.eat(tt.dot)) {
       const node = this.startNodeAt(startPos, startLoc);
       node.object = base;
@@ -323,7 +312,7 @@
       node.object = base;
       node.property = this.parseExpression();
       node.computed = true;
-      node.nullPropagation = false;
+      delete node.nullPropagation;
       this.expect(tt.bracketR);
       base = this.finishNode(node, "MemberExpression");
     } else if (!noCalls && this.match(tt.parenL)) {
