--- conflicted
+++ resolved
@@ -26,36 +26,21 @@
   "author": "Jason Quense @monasticpanic",
   "license": "MIT",
   "engines": {
-<<<<<<< HEAD
-    "node": ">=10.13.0"
-=======
     "node": "^10.13.0 || ^12.13.0 || >=14.0.0"
->>>>>>> 8d59ff65
   },
   "bugs": {
     "url": "https://github.com/babel/babel/issues"
   },
   "homepage": "https://babeljs.io/",
   "peerDependencies": {
-<<<<<<< HEAD
-    "@babel/eslint-parser": "^7.10.4",
-    "eslint": ">=6.0.0"
-=======
     "@babel/eslint-parser": ">=7.11.0",
     "eslint": ">=7.5.0"
->>>>>>> 8d59ff65
   },
   "dependencies": {
     "eslint-rule-composer": "^0.3.0"
   },
   "devDependencies": {
-<<<<<<< HEAD
-    "@babel/eslint-parser": "workspace:*",
-    "@babel/eslint-shared-fixtures": "workspace:*",
-    "eslint": "^6.0.0",
-=======
     "eslint": "^7.5.0",
->>>>>>> 8d59ff65
     "lodash.clonedeep": "^4.5.0"
   }
 }