--- conflicted
+++ resolved
@@ -13,16 +13,6 @@
   },
   "main": "lib/index.js",
   "dependencies": {
-<<<<<<< HEAD
-    "@babel/helper-annotate-as-pure": "^7.8.3",
-    "@babel/helper-define-map": "^7.8.3",
-    "@babel/helper-function-name": "^7.9.5",
-    "@babel/helper-optimise-call-expression": "^7.8.3",
-    "@babel/helper-plugin-utils": "^7.8.3",
-    "@babel/helper-replace-supers": "^7.8.6",
-    "@babel/helper-split-export-declaration": "^7.8.3",
-    "globals": "^12.3.0"
-=======
     "@babel/helper-annotate-as-pure": "^7.10.1",
     "@babel/helper-define-map": "^7.10.1",
     "@babel/helper-function-name": "^7.10.1",
@@ -30,8 +20,7 @@
     "@babel/helper-plugin-utils": "^7.10.1",
     "@babel/helper-replace-supers": "^7.10.1",
     "@babel/helper-split-export-declaration": "^7.10.1",
-    "globals": "^11.1.0"
->>>>>>> fd3c7694
+    "globals": "^12.3.0"
   },
   "keywords": [
     "babel-plugin"
