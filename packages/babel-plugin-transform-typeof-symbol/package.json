{
  "name": "@babel/plugin-transform-typeof-symbol",
  "version": "7.12.1",
  "description": "This transformer wraps all typeof expressions with a method that replicates native behaviour. (ie. returning “symbol” for symbols)",
  "repository": {
    "type": "git",
    "url": "https://github.com/babel/babel.git",
    "directory": "packages/babel-plugin-transform-typeof-symbol"
  },
  "license": "MIT",
  "publishConfig": {
    "access": "public"
  },
  "main": "lib/index.js",
  "keywords": [
    "babel-plugin"
  ],
  "dependencies": {
    "@babel/helper-plugin-utils": "workspace:^7.10.4"
  },
  "peerDependencies": {
    "@babel/core": "^7.0.0-0"
  },
  "devDependencies": {
<<<<<<< HEAD
    "@babel/core": "workspace:^7.10.4",
    "@babel/helper-plugin-test-runner": "workspace:^7.10.4",
    "@babel/runtime": "workspace:^7.10.4",
    "@babel/runtime-corejs2": "workspace:^7.10.4",
    "@babel/runtime-corejs3": "workspace:^7.10.4"
=======
    "@babel/core": "workspace:*",
    "@babel/helper-plugin-test-runner": "workspace:*",
    "@babel/runtime": "workspace:*",
    "@babel/runtime-corejs2": "workspace:*",
    "@babel/runtime-corejs3": "workspace:*",
    "resolve": "^1.15.0"
>>>>>>> f4edf62f
  }
}<|MERGE_RESOLUTION|>--- conflicted
+++ resolved
@@ -22,19 +22,10 @@
     "@babel/core": "^7.0.0-0"
   },
   "devDependencies": {
-<<<<<<< HEAD
-    "@babel/core": "workspace:^7.10.4",
-    "@babel/helper-plugin-test-runner": "workspace:^7.10.4",
-    "@babel/runtime": "workspace:^7.10.4",
-    "@babel/runtime-corejs2": "workspace:^7.10.4",
-    "@babel/runtime-corejs3": "workspace:^7.10.4"
-=======
     "@babel/core": "workspace:*",
     "@babel/helper-plugin-test-runner": "workspace:*",
     "@babel/runtime": "workspace:*",
     "@babel/runtime-corejs2": "workspace:*",
-    "@babel/runtime-corejs3": "workspace:*",
-    "resolve": "^1.15.0"
->>>>>>> f4edf62f
+    "@babel/runtime-corejs3": "workspace:*"
   }
 }