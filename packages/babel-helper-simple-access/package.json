--- conflicted
+++ resolved
@@ -15,12 +15,7 @@
   },
   "main": "lib/index.js",
   "dependencies": {
-<<<<<<< HEAD
-    "@babel/template": "workspace:^7.10.1",
-    "@babel/types": "workspace:^7.10.1"
-=======
-    "@babel/template": "^7.10.4",
-    "@babel/types": "^7.10.4"
->>>>>>> ae1e40a6
+    "@babel/template": "workspace:^7.10.4",
+    "@babel/types": "workspace:^7.10.4"
   }
 }