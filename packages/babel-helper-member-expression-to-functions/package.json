--- conflicted
+++ resolved
@@ -14,10 +14,6 @@
   "main": "lib/index.js",
   "author": "Justin Ridgewell <justin@ridgewell.name>",
   "dependencies": {
-<<<<<<< HEAD
-    "@babel/types": "workspace:^7.10.4"
-=======
     "@babel/types": "workspace:^7.11.0"
->>>>>>> 8d59ff65
   }
 }