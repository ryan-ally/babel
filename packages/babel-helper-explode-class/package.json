--- conflicted
+++ resolved
@@ -13,16 +13,10 @@
   },
   "main": "lib/index.js",
   "dependencies": {
-<<<<<<< HEAD
-    "@babel/helper-bindify-decorators": "workspace:^7.10.4",
-    "@babel/traverse": "workspace:^7.10.4",
-    "@babel/types": "workspace:^7.10.4"
-=======
     "@babel/helper-bindify-decorators": "workspace:^7.11.4",
     "@babel/types": "workspace:^7.10.4"
   },
   "devDependencies": {
     "@babel/traverse": "workspace:^7.10.4"
->>>>>>> 8d59ff65
   }
 }