{
  "name": "@babel/helper-create-regexp-features-plugin",
  "version": "7.10.4",
  "author": "The Babel Team (https://babeljs.io/team)",
  "license": "MIT",
  "description": "Compile ESNext Regular Expressions to ES5",
  "repository": {
    "type": "git",
    "url": "https://github.com/babel/babel.git",
    "directory": "packages/babel-helper-create-regexp-features-plugin"
  },
  "main": "lib/index.js",
  "publishConfig": {
    "access": "public"
  },
  "keywords": [
    "babel",
    "babel-plugin"
  ],
  "dependencies": {
<<<<<<< HEAD
    "@babel/helper-annotate-as-pure": "workspace:^7.10.1",
    "@babel/helper-regex": "workspace:^7.10.1",
=======
    "@babel/helper-annotate-as-pure": "^7.10.4",
    "@babel/helper-regex": "^7.10.4",
>>>>>>> ae1e40a6
    "regexpu-core": "^4.7.0"
  },
  "peerDependencies": {
    "@babel/core": "^7.0.0"
  },
  "devDependencies": {
<<<<<<< HEAD
    "@babel/core": "workspace:^7.10.1",
    "@babel/helper-plugin-test-runner": "workspace:^7.10.1"
=======
    "@babel/core": "^7.10.4",
    "@babel/helper-plugin-test-runner": "^7.10.4"
>>>>>>> ae1e40a6
  }
}<|MERGE_RESOLUTION|>--- conflicted
+++ resolved
@@ -18,25 +18,15 @@
     "babel-plugin"
   ],
   "dependencies": {
-<<<<<<< HEAD
-    "@babel/helper-annotate-as-pure": "workspace:^7.10.1",
-    "@babel/helper-regex": "workspace:^7.10.1",
-=======
-    "@babel/helper-annotate-as-pure": "^7.10.4",
-    "@babel/helper-regex": "^7.10.4",
->>>>>>> ae1e40a6
+    "@babel/helper-annotate-as-pure": "workspace:^7.10.4",
+    "@babel/helper-regex": "workspace:^7.10.4",
     "regexpu-core": "^4.7.0"
   },
   "peerDependencies": {
     "@babel/core": "^7.0.0"
   },
   "devDependencies": {
-<<<<<<< HEAD
-    "@babel/core": "workspace:^7.10.1",
-    "@babel/helper-plugin-test-runner": "workspace:^7.10.1"
-=======
-    "@babel/core": "^7.10.4",
-    "@babel/helper-plugin-test-runner": "^7.10.4"
->>>>>>> ae1e40a6
+    "@babel/core": "workspace:^7.10.4",
+    "@babel/helper-plugin-test-runner": "workspace:^7.10.4"
   }
 }