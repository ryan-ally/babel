/* eslint-env jest */
import * as babel from "@babel/core";
import { buildExternalHelpers } from "@babel/core";
import getFixtures from "@babel/helper-fixtures";
import sourceMap from "source-map";
import { codeFrameColumns } from "@babel/code-frame";
import defaults from "lodash/defaults";
<<<<<<< HEAD
import includes from "lodash/includes";
import escapeRegExp from "escape-string-regexp";
=======
import escapeRegExp from "lodash/escapeRegExp";
>>>>>>> 8d59ff65
import * as helpers from "./helpers";
import merge from "lodash/merge";
import assert from "assert";
import fs from "fs";
import path from "path";
import vm from "vm";
import checkDuplicatedNodes from "babel-check-duplicated-nodes";
import QuickLRU from "quick-lru";

import diff from "jest-diff";

const cachedScripts = new QuickLRU({ maxSize: 10 });
const contextModuleCache = new WeakMap();
const sharedTestContext = createContext();

function createContext() {
  const context = vm.createContext({
    ...helpers,
    process: process,
    transform: babel.transform,
    setTimeout: setTimeout,
    setImmediate: setImmediate,
    expect,
  });
  context.global = context;

  const moduleCache = Object.create(null);
  contextModuleCache.set(context, moduleCache);

  // Initialize the test context with the polyfill, and then freeze the global to prevent implicit
  // global creation in tests, which could cause things to bleed between tests.
  runModuleInTestContext(
    "@babel/polyfill/dist/polyfill.min.js",
    __filename,
    context,
    moduleCache,
  );

  // Populate the "babelHelpers" global with Babel's helper utilities.
  runCacheableScriptInTestContext(
    path.join(__dirname, "babel-helpers-in-memory.js"),
    buildExternalHelpers,
    context,
    moduleCache,
  );

  return context;
}

function runCacheableScriptInTestContext(
  filename: string,
  srcFn: () => string,
  context: Context,
  moduleCache: Object,
) {
  let cached = cachedScripts.get(filename);
  if (!cached) {
    const code = `(function (exports, require, module, __filename, __dirname) {\n${srcFn()}\n});`;
    cached = {
      code,
      cachedData: undefined,
    };
    cachedScripts.set(filename, cached);
  }

  const script = new vm.Script(cached.code, {
    filename,
    displayErrors: true,
    lineOffset: -1,
    cachedData: cached.cachedData,
    produceCachedData: true,
  });

  if (script.cachedDataProduced) {
    cached.cachedData = script.cachedData;
  }

  const module = {
    id: filename,
    exports: {},
  };
  const req = id => runModuleInTestContext(id, filename, context, moduleCache);
  const dirname = path.dirname(filename);

  script
    .runInContext(context)
    .call(module.exports, module.exports, req, module, filename, dirname);

  return module;
}

/**
 * A basic implementation of CommonJS so we can execute `@babel/polyfill` inside our test context.
 * This allows us to run our unittests
 */
<<<<<<< HEAD
function runModuleInTestContext(id: string, relativeFilename: string) {
  const filename = require.resolve(id, {
    paths: [path.dirname(relativeFilename)],
=======
function runModuleInTestContext(
  id: string,
  relativeFilename: string,
  context: Context,
  moduleCache: Object,
) {
  const filename = resolve.sync(id, {
    basedir: path.dirname(relativeFilename),
>>>>>>> 8d59ff65
  });

  // Expose Node-internal modules if the tests want them. Note, this will not execute inside
  // the context's global scope.
  if (filename === id) return require(id);

  // Modules can only evaluate once per context, so the moduleCache is a
  // stronger cache guarantee than the LRU's Script cache.
  if (moduleCache[filename]) return moduleCache[filename].exports;

  const module = runCacheableScriptInTestContext(
    filename,
    () => fs.readFileSync(filename, "utf8"),
    context,
    moduleCache,
  );
  moduleCache[filename] = module;

  return module.exports;
}

/**
 * Run the given snippet of code inside a CommonJS module.
 *
 * Exposed for unit tests, not for use as an API.
 */
export function runCodeInTestContext(
  code: string,
  opts: { filename: string },
  context = sharedTestContext,
) {
  const filename = opts.filename;
  const dirname = path.dirname(filename);
  const moduleCache = contextModuleCache.get(context);
  const req = id => runModuleInTestContext(id, filename, context, moduleCache);

  const module = {
    id: filename,
    exports: {},
  };

  const oldCwd = process.cwd();
  try {
    if (opts.filename) process.chdir(path.dirname(opts.filename));

    // Expose the test options as "opts", but otherwise run the test in a CommonJS-like environment.
    // Note: This isn't doing .call(module.exports, ...) because some of our tests currently
    // rely on 'this === global'.
    const src = `(function(exports, require, module, __filename, __dirname, opts) {\n${code}\n});`;
    return vm.runInContext(src, context, {
      filename,
      displayErrors: true,
      lineOffset: -1,
    })(module.exports, req, module, filename, dirname, opts);
  } finally {
    process.chdir(oldCwd);
  }
}

function wrapPackagesArray(type, names, optionsDir) {
  return (names || []).map(function (val) {
    if (typeof val === "string") val = [val];

    // relative path (outside of monorepo)
    if (val[0][0] === ".") {
      if (!optionsDir) {
        throw new Error(
          "Please provide an options.json in test dir when using a " +
            "relative plugin path.",
        );
      }

      val[0] = path.resolve(optionsDir, val[0]);
    } else {
      const monorepoPath = __dirname + "/../../babel-" + type + "-" + val[0];

      if (fs.existsSync(monorepoPath)) {
        val[0] = monorepoPath;
      }
    }

    return val;
  });
}

function run(task) {
  const {
    actual,
    expect: expected,
    exec,
    options: opts,
    optionsDir,
    validateLogs,
    ignoreOutput,
    stdout,
    stderr,
  } = task;

  function getOpts(self) {
    const newOpts = merge(
      {
        ast: true,
        cwd: path.dirname(self.loc),
        filename: self.loc,
        filenameRelative: self.filename,
        sourceFileName: self.filename,
        sourceType: "script",
        babelrc: false,
        inputSourceMap: task.inputSourceMap || undefined,
      },
      opts,
    );

    newOpts.plugins = wrapPackagesArray("plugin", newOpts.plugins, optionsDir);
    newOpts.presets = wrapPackagesArray(
      "preset",
      newOpts.presets,
      optionsDir,
    ).map(function (val) {
      if (val.length > 3) {
        throw new Error(
          "Unexpected extra options " +
            JSON.stringify(val.slice(3)) +
            " passed to preset.",
        );
      }

      return val;
    });

    return newOpts;
  }

  let execCode = exec.code;
  let result;
  let resultExec;

  if (execCode) {
    const context = createContext();
    const execOpts = getOpts(exec);
    result = babel.transform(execCode, execOpts);
    checkDuplicatedNodes(babel, result.ast);
    execCode = result.code;

    try {
      resultExec = runCodeInTestContext(execCode, execOpts, context);
    } catch (err) {
      // Pass empty location to include the whole file in the output.
      err.message =
        `${exec.loc}: ${err.message}\n` + codeFrameColumns(execCode, {});
      throw err;
    }
  }

  const inputCode = actual.code;
  const expectedCode = expected.code;
  if (!execCode || inputCode) {
    const actualLogs = { stdout: "", stderr: "" };
    let restoreSpies = null;
    if (validateLogs) {
      const spy1 = jest.spyOn(console, "log").mockImplementation(msg => {
        actualLogs.stdout += `${msg}\n`;
      });
      const spy2 = jest.spyOn(console, "warn").mockImplementation(msg => {
        actualLogs.stderr += `${msg}\n`;
      });
      restoreSpies = () => {
        spy1.mockRestore();
        spy2.mockRestore();
      };
    }

    result = babel.transform(inputCode, getOpts(actual));

    if (restoreSpies) restoreSpies();

    const outputCode = normalizeOutput(result.code);

    checkDuplicatedNodes(babel, result.ast);
    if (!ignoreOutput) {
      if (
        !expected.code &&
        outputCode &&
        !opts.throws &&
        !opts.rejects &&
        fs.statSync(path.dirname(expected.loc)).isDirectory() &&
        !process.env.CI
      ) {
        const expectedFile = expected.loc.replace(
          /\.m?js$/,
          result.sourceType === "module" ? ".mjs" : ".js",
        );

        console.log(`New test file created: ${expectedFile}`);
        fs.writeFileSync(expectedFile, `${outputCode}\n`);

        if (expected.loc !== expectedFile) {
          try {
            fs.unlinkSync(expected.loc);
          } catch (e) {}
        }
      } else {
        validateFile(outputCode, expected.loc, expectedCode);

        if (inputCode) {
          expect(expected.loc).toMatch(
            result.sourceType === "module" ? /\.mjs$/ : /\.js$/,
          );
        }
      }
    }

    if (validateLogs) {
      validateFile(normalizeOutput(actualLogs.stdout), stdout.loc, stdout.code);
      validateFile(normalizeOutput(actualLogs.stderr), stderr.loc, stderr.code);
    }
  }

  if (task.sourceMap) {
    expect(result.map).toEqual(task.sourceMap);
  }

  if (task.sourceMappings) {
    const consumer = new sourceMap.SourceMapConsumer(result.map);

    task.sourceMappings.forEach(function (mapping) {
      const actual = mapping.original;

      const expected = consumer.originalPositionFor(mapping.generated);
      expect({ line: expected.line, column: expected.column }).toEqual(actual);
    });
  }

  if (execCode && resultExec) {
    return resultExec;
  }
}

function validateFile(actualCode, expectedLoc, expectedCode) {
  try {
    expect(actualCode).toEqualFile({
      filename: expectedLoc,
      code: expectedCode,
    });
  } catch (e) {
    if (!process.env.OVERWRITE) throw e;

    console.log(`Updated test file: ${expectedLoc}`);
    fs.writeFileSync(expectedLoc, `${actualCode}\n`);
  }
}

function normalizeOutput(code) {
  const projectRoot = path.resolve(__dirname, "../../../");
  const cwdSymbol = "<CWD>";
  let result = code
    .trim()
    // (non-win32) /foo/babel/packages -> <CWD>/packages
    // (win32) C:\foo\babel\packages -> <CWD>\packages
    .replace(new RegExp(escapeRegExp(projectRoot), "g"), cwdSymbol);
  if (process.platform === "win32") {
    result = result
      // C:/foo/babel/packages -> <CWD>/packages
      .replace(
        new RegExp(escapeRegExp(projectRoot.replace(/\\/g, "/")), "g"),
        cwdSymbol,
      )
      // C:\\foo\\babel\\packages -> <CWD>\\packages (in js string literal)
      .replace(
        new RegExp(escapeRegExp(projectRoot.replace(/\\/g, "\\\\")), "g"),
        cwdSymbol,
      );
  }
  return result;
}

const toEqualFile = () => ({
  compare: (actual, { filename, code }) => {
    const pass = actual === code;
    return {
      pass,
      message: () => {
        const diffString = diff(code, actual, {
          expand: false,
        });
        return (
          `Expected ${filename} to match transform output.\n` +
          `To autogenerate a passing version of this file, delete the file and re-run the tests.\n\n` +
          `Diff:\n\n${diffString}`
        );
      },
    };
  },
  negativeCompare: () => {
    throw new Error("Negation unsupported");
  },
});

export default function (
  fixturesLoc: string,
  name: string,
  suiteOpts = {},
  taskOpts = {},
  dynamicOpts?: Function,
) {
  const suites = getFixtures(fixturesLoc);

  for (const testSuite of suites) {
    if (suiteOpts.ignoreSuites?.includes(testSuite.title)) continue;

    describe(name + "/" + testSuite.title, function () {
      jest.addMatchers({
        toEqualFile,
      });

      for (const task of testSuite.tests) {
        if (
          suiteOpts.ignoreTasks?.includes(task.title) ||
          suiteOpts.ignoreTasks?.includes(testSuite.title + "/" + task.title)
        ) {
          continue;
        }

        const testFn = task.disabled ? it.skip : it;

        testFn(
          task.title,

          function () {
            function runTask() {
              run(task);
            }

            async function runTaskAsync() {
              run(task);
            }

            defaults(task.options, {
              sourceMap: !!(task.sourceMappings || task.sourceMap),
            });

            Object.assign(task.options, taskOpts);

            if (dynamicOpts) dynamicOpts(task.options, task);

            const throwMsg = task.options.throws;
            const rejectMsg = task.options.rejects;
            if (throwMsg) {
              // internal api doesn't have this option but it's best not to pollute
              // the options object with useless options
              delete task.options.throws;

              return assert.throws(runTask, function (err) {
                assert.ok(err.message.includes(throwMsg));
                return true;
              });
            } else if (rejectMsg) {
              delete task.options.rejects;

              return assert.rejects(runTaskAsync, function (err) {
                assert.ok(err.message.includes(rejectMsg));
                return true;
              });
            } else {
              if (task.exec.code) {
                const result = run(task);
                if (result && typeof result.then === "function") {
                  return result;
                }
              } else {
                runTask();
              }
            }
          },
        );
      }
    });
  }
}<|MERGE_RESOLUTION|>--- conflicted
+++ resolved
@@ -5,12 +5,7 @@
 import sourceMap from "source-map";
 import { codeFrameColumns } from "@babel/code-frame";
 import defaults from "lodash/defaults";
-<<<<<<< HEAD
-import includes from "lodash/includes";
 import escapeRegExp from "escape-string-regexp";
-=======
-import escapeRegExp from "lodash/escapeRegExp";
->>>>>>> 8d59ff65
 import * as helpers from "./helpers";
 import merge from "lodash/merge";
 import assert from "assert";
@@ -106,20 +101,14 @@
  * A basic implementation of CommonJS so we can execute `@babel/polyfill` inside our test context.
  * This allows us to run our unittests
  */
-<<<<<<< HEAD
-function runModuleInTestContext(id: string, relativeFilename: string) {
-  const filename = require.resolve(id, {
-    paths: [path.dirname(relativeFilename)],
-=======
 function runModuleInTestContext(
   id: string,
   relativeFilename: string,
   context: Context,
   moduleCache: Object,
 ) {
-  const filename = resolve.sync(id, {
-    basedir: path.dirname(relativeFilename),
->>>>>>> 8d59ff65
+  const filename = require.resolve(id, {
+    paths: [path.dirname(relativeFilename)],
   });
 
   // Expose Node-internal modules if the tests want them. Note, this will not execute inside
