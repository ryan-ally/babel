--- conflicted
+++ resolved
@@ -13,12 +13,7 @@
   },
   "main": "lib/index.js",
   "dependencies": {
-<<<<<<< HEAD
-    "@babel/helper-annotate-as-pure": "workspace:^7.10.1",
-    "@babel/types": "workspace:^7.10.3"
-=======
-    "@babel/helper-annotate-as-pure": "^7.10.4",
-    "@babel/types": "^7.10.4"
->>>>>>> ae1e40a6
+    "@babel/helper-annotate-as-pure": "workspace:^7.10.4",
+    "@babel/types": "workspace:^7.10.4"
   }
 }