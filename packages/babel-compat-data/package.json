--- conflicted
+++ resolved
@@ -34,14 +34,8 @@
   },
   "devDependencies": {
     "@babel/helper-compilation-targets": "workspace:^7.10.4",
-<<<<<<< HEAD
-    "caniuse-db": "1.0.30001035",
-    "electron-to-chromium": "1.3.377",
-    "lodash": "^4.17.15"
-=======
     "electron-to-chromium": "1.3.513",
     "lodash": "^4.17.19",
     "mdn-browser-compat-data": "1.0.31"
->>>>>>> 8d59ff65
   }
 }