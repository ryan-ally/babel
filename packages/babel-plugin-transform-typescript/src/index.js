--- conflicted
+++ resolved
@@ -44,19 +44,14 @@
 }
 
 export default declare(
-<<<<<<< HEAD
-  (api, { jsxPragma = "React", allowNamespaces = false }) => {
-=======
   (
     api,
     {
       jsxPragma = "React",
       allowNamespaces = false,
-      allowDeclareFields = false,
       onlyRemoveTypeImports = false,
     },
   ) => {
->>>>>>> 296d8ce1
     api.assertVersion(7);
 
     const JSX_ANNOTATION_REGEX = /\*?\s*@jsx\s+([^\s]+)/;
