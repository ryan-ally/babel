{
  "name": "@babel/plugin-transform-runtime",
  "version": "7.11.0",
  "description": "Externalise references to helpers and builtins, automatically polyfilling your code without polluting globals",
  "repository": {
    "type": "git",
    "url": "https://github.com/babel/babel.git",
    "directory": "packages/babel-plugin-transform-runtime"
  },
  "license": "MIT",
  "publishConfig": {
    "access": "public"
  },
  "main": "lib/index.js",
  "keywords": [
    "babel-plugin"
  ],
  "browser": {
    "./lib/get-runtime-path/index.js": "./lib/get-runtime-path/browser.js",
    "./src/get-runtime-path/index.js": "./src/get-runtime-path/browser.js"
  },
  "dependencies": {
    "@babel/helper-module-imports": "workspace:^7.10.4",
    "@babel/helper-plugin-utils": "workspace:^7.10.4",
<<<<<<< HEAD
=======
    "resolve": "^1.8.1",
>>>>>>> 8d59ff65
    "semver": "^5.5.1"
  },
  "peerDependencies": {
    "@babel/core": "^7.0.0-0"
  },
  "devDependencies": {
<<<<<<< HEAD
    "@babel/core": "workspace:^7.10.4",
    "@babel/helper-plugin-test-runner": "workspace:^7.10.4",
    "@babel/helpers": "workspace:^7.10.4",
    "@babel/plugin-transform-typeof-symbol": "workspace:^7.10.4",
    "@babel/preset-env": "workspace:^7.10.4",
    "@babel/runtime": "workspace:^7.10.4",
    "@babel/template": "workspace:^7.10.4",
    "@babel/types": "workspace:^7.10.4"
=======
    "@babel/core": "workspace:^7.11.0",
    "@babel/helper-plugin-test-runner": "workspace:^7.10.4",
    "@babel/helpers": "workspace:^7.10.4",
    "@babel/plugin-transform-typeof-symbol": "workspace:^7.10.4",
    "@babel/preset-env": "workspace:^7.11.0",
    "@babel/runtime": "workspace:^7.11.0",
    "@babel/runtime-corejs3": "workspace:^7.11.0",
    "@babel/template": "workspace:^7.10.4",
    "@babel/types": "workspace:^7.11.0",
    "make-dir": "^2.1.0"
>>>>>>> 8d59ff65
  }
}<|MERGE_RESOLUTION|>--- conflicted
+++ resolved
@@ -22,26 +22,12 @@
   "dependencies": {
     "@babel/helper-module-imports": "workspace:^7.10.4",
     "@babel/helper-plugin-utils": "workspace:^7.10.4",
-<<<<<<< HEAD
-=======
-    "resolve": "^1.8.1",
->>>>>>> 8d59ff65
     "semver": "^5.5.1"
   },
   "peerDependencies": {
     "@babel/core": "^7.0.0-0"
   },
   "devDependencies": {
-<<<<<<< HEAD
-    "@babel/core": "workspace:^7.10.4",
-    "@babel/helper-plugin-test-runner": "workspace:^7.10.4",
-    "@babel/helpers": "workspace:^7.10.4",
-    "@babel/plugin-transform-typeof-symbol": "workspace:^7.10.4",
-    "@babel/preset-env": "workspace:^7.10.4",
-    "@babel/runtime": "workspace:^7.10.4",
-    "@babel/template": "workspace:^7.10.4",
-    "@babel/types": "workspace:^7.10.4"
-=======
     "@babel/core": "workspace:^7.11.0",
     "@babel/helper-plugin-test-runner": "workspace:^7.10.4",
     "@babel/helpers": "workspace:^7.10.4",
@@ -50,8 +36,6 @@
     "@babel/runtime": "workspace:^7.11.0",
     "@babel/runtime-corejs3": "workspace:^7.11.0",
     "@babel/template": "workspace:^7.10.4",
-    "@babel/types": "workspace:^7.11.0",
-    "make-dir": "^2.1.0"
->>>>>>> 8d59ff65
+    "@babel/types": "workspace:^7.11.0"
   }
 }