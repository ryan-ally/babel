{
  "name": "@babel/helper-builder-react-jsx-experimental",
  "version": "7.10.5",
  "description": "Helper function to build react jsx",
  "repository": {
    "type": "git",
    "url": "https://github.com/babel/babel.git",
    "directory": "packages/babel-helper-builder-react-jsx-experimental"
  },
  "license": "MIT",
  "publishConfig": {
    "access": "public"
  },
  "main": "lib/index.js",
  "dependencies": {
    "@babel/helper-annotate-as-pure": "workspace:^7.10.4",
    "@babel/helper-module-imports": "workspace:^7.10.4",
<<<<<<< HEAD
    "@babel/types": "workspace:^7.10.4"
=======
    "@babel/types": "workspace:^7.10.5"
>>>>>>> 8d59ff65
  }
}<|MERGE_RESOLUTION|>--- conflicted
+++ resolved
@@ -15,10 +15,6 @@
   "dependencies": {
     "@babel/helper-annotate-as-pure": "workspace:^7.10.4",
     "@babel/helper-module-imports": "workspace:^7.10.4",
-<<<<<<< HEAD
-    "@babel/types": "workspace:^7.10.4"
-=======
     "@babel/types": "workspace:^7.10.5"
->>>>>>> 8d59ff65
   }
 }