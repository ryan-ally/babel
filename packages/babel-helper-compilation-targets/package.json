--- conflicted
+++ resolved
@@ -21,11 +21,7 @@
     "babel-plugin"
   ],
   "dependencies": {
-<<<<<<< HEAD
-    "@babel/compat-data": "workspace:^7.10.1",
-=======
-    "@babel/compat-data": "^7.10.4",
->>>>>>> ae1e40a6
+    "@babel/compat-data": "workspace:^7.10.4",
     "browserslist": "^4.12.0",
     "invariant": "^2.2.4",
     "levenary": "^1.1.1",
@@ -35,12 +31,7 @@
     "@babel/core": "^7.0.0"
   },
   "devDependencies": {
-<<<<<<< HEAD
-    "@babel/core": "workspace:^7.10.2",
-    "@babel/helper-plugin-test-runner": "workspace:^7.10.1"
-=======
-    "@babel/core": "^7.10.4",
-    "@babel/helper-plugin-test-runner": "^7.10.4"
->>>>>>> ae1e40a6
+    "@babel/core": "workspace:^7.10.4",
+    "@babel/helper-plugin-test-runner": "workspace:^7.10.4"
   }
 }