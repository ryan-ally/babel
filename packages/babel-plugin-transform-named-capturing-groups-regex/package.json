{
  "name": "@babel/plugin-transform-named-capturing-groups-regex",
  "version": "7.10.4",
  "description": "Compile regular expressions using named groups to ES5.",
  "homepage": "https://babeljs.io/",
  "license": "MIT",
  "publishConfig": {
    "access": "public"
  },
  "main": "lib/index.js",
  "keywords": [
    "babel-plugin",
    "regex",
    "regexp",
    "regular expressions"
  ],
  "repository": {
    "type": "git",
    "url": "https://github.com/babel/babel.git",
    "directory": "packages/babel-plugin-transform-named-capturing-groups-regex"
  },
  "bugs": "https://github.com/babel/babel/issues",
  "dependencies": {
<<<<<<< HEAD
    "@babel/helper-create-regexp-features-plugin": "workspace:^7.8.3"
=======
    "@babel/helper-create-regexp-features-plugin": "workspace:^7.10.4"
>>>>>>> 8d59ff65
  },
  "peerDependencies": {
    "@babel/core": "^7.0.0"
  },
  "devDependencies": {
    "@babel/core": "workspace:^7.10.4",
    "@babel/helper-plugin-test-runner": "workspace:^7.10.4",
    "core-js": "^3.2.1",
    "core-js-pure": "^3.2.1"
  }
}<|MERGE_RESOLUTION|>--- conflicted
+++ resolved
@@ -21,11 +21,7 @@
   },
   "bugs": "https://github.com/babel/babel/issues",
   "dependencies": {
-<<<<<<< HEAD
-    "@babel/helper-create-regexp-features-plugin": "workspace:^7.8.3"
-=======
     "@babel/helper-create-regexp-features-plugin": "workspace:^7.10.4"
->>>>>>> 8d59ff65
   },
   "peerDependencies": {
     "@babel/core": "^7.0.0"
