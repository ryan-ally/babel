import { declare } from "@babel/helper-plugin-utils";
import transformTypeScript from "@babel/plugin-transform-typescript";

export default declare(
  (
    api,
<<<<<<< HEAD
    { jsxPragma, allExtensions = false, isTSX = false, allowNamespaces },
=======
    {
      allExtensions = false,
      allowDeclareFields,
      allowNamespaces,
      jsxPragma,
      isTSX = false,
      onlyRemoveTypeImports,
    },
>>>>>>> 296d8ce1
  ) => {
    api.assertVersion(7);

    if (typeof allExtensions !== "boolean") {
      throw new Error(".allExtensions must be a boolean, or undefined");
    }

    if (typeof isTSX !== "boolean") {
      throw new Error(".isTSX must be a boolean, or undefined");
    }

    if (isTSX && !allExtensions) {
      throw new Error("isTSX:true requires allExtensions:true");
    }

    const pluginOptions = isTSX => ({
<<<<<<< HEAD
      jsxPragma,
      isTSX,
      allowNamespaces,
=======
      allowDeclareFields,
      allowNamespaces,
      isTSX,
      jsxPragma,
      onlyRemoveTypeImports,
>>>>>>> 296d8ce1
    });

    return {
      overrides: allExtensions
        ? [
            {
              plugins: [[transformTypeScript, pluginOptions(isTSX)]],
            },
          ]
        : [
            {
              // Only set 'test' if explicitly requested, since it requires that
              // Babel is being called`
              test: /\.ts$/,
              plugins: [[transformTypeScript, pluginOptions(false)]],
            },
            {
              // Only set 'test' if explicitly requested, since it requires that
              // Babel is being called`
              test: /\.tsx$/,
              plugins: [[transformTypeScript, pluginOptions(true)]],
            },
          ],
    };
  },
);<|MERGE_RESOLUTION|>--- conflicted
+++ resolved
@@ -4,18 +4,13 @@
 export default declare(
   (
     api,
-<<<<<<< HEAD
-    { jsxPragma, allExtensions = false, isTSX = false, allowNamespaces },
-=======
     {
       allExtensions = false,
-      allowDeclareFields,
       allowNamespaces,
       jsxPragma,
       isTSX = false,
       onlyRemoveTypeImports,
     },
->>>>>>> 296d8ce1
   ) => {
     api.assertVersion(7);
 
@@ -32,17 +27,10 @@
     }
 
     const pluginOptions = isTSX => ({
-<<<<<<< HEAD
-      jsxPragma,
-      isTSX,
-      allowNamespaces,
-=======
-      allowDeclareFields,
       allowNamespaces,
       isTSX,
       jsxPragma,
       onlyRemoveTypeImports,
->>>>>>> 296d8ce1
     });
 
     return {
