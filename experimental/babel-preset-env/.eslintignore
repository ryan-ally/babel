--- conflicted
+++ resolved
@@ -1,11 +1,6 @@
 /lib
-<<<<<<< HEAD
 debug-fixtures
 fixtures
 /data
 /flow-typed
-=======
-fixtures
-debug-fixtures
-test/tmp
->>>>>>> 285b35e8
+test/tmp