import invariant from "invariant";
import builtInsList from "../data/built-ins.json";
import { defaultWebIncludes } from "./default-includes";
import moduleTransformations from "./module-transformations";
import pluginFeatures from "../data/plugin-features";

const validIncludesAndExcludes = [
  ...Object.keys(pluginFeatures),
  ...Object.keys(moduleTransformations).map(m => moduleTransformations[m]),
  ...Object.keys(builtInsList),
  ...defaultWebIncludes,
];

export const validateIncludesAndExcludes = (opts = [], type) => {
  invariant(
    Array.isArray(opts),
    `Invalid Option: The '${type}' option must be an Array<String> of plugins/built-ins`,
  );

  const unknownOpts = [];
  opts.forEach(opt => {
    if (validIncludesAndExcludes.indexOf(opt) === -1) {
      unknownOpts.push(opt);
    }
  });

  invariant(
    unknownOpts.length === 0,
    `Invalid Option: The plugins/built-ins '${unknownOpts}' passed to the '${type}' option are not
    valid. Please check data/[plugin-features|built-in-features].js in babel-preset-env`,
  );

  return opts;
};

export const normalizePluginName = (plugin) =>
  plugin.replace(/^babel-plugin-/, "");

export const normalizePluginNames = (plugins) =>
  plugins.map(normalizePluginName);

export const checkDuplicateIncludeExcludes = (include = [], exclude = []) => {
  const duplicates = include.filter(opt => exclude.indexOf(opt) >= 0);

  invariant(
    duplicates.length === 0,
    `Invalid Option: The plugins/built-ins '${duplicates}' were found in both the "include" and
    "exclude" options.`,
  );
};

// TODO: Allow specifying plugins as either shortened or full name
// babel-plugin-transform-es2015-classes
// transform-es2015-classes
export const validateLooseOption = (looseOpt = false) => {
  invariant(
    typeof looseOpt === "boolean",
    "Invalid Option: The 'loose' option must be a boolean.",
  );

  return looseOpt;
};

export const validateModulesOption = (modulesOpt = "commonjs") => {
  invariant(
    modulesOpt === false ||
      Object.keys(moduleTransformations).indexOf(modulesOpt) > -1,
    `Invalid Option: The 'modules' option must be either 'false' to indicate no modules, or a
    module type which can be be one of: 'commonjs' (default), 'amd', 'umd', 'systemjs'.`,
  );

  return modulesOpt;
};

export const validateUseBuiltInsOption = (builtInsOpt = true) => {
  invariant(
    builtInsOpt === true || builtInsOpt === false || builtInsOpt === "entry",
    `Invalid Option: The 'useBuiltIns' option must be either
    'false' to indicate no polyfill,
    '"entry"' to indicate replacing the entry polyfill, or
    'true' (default) to import only used polyfills per file`,
  );

<<<<<<< HEAD
  return builtInsOpt;
};

export default function normalizeOptions(opts) {
=======
  if (opts.exclude) {
    opts.exclude = normalizePluginNames(opts.exclude);
  }

  if (opts.whitelist || opts.include) {
    opts.include = normalizePluginNames(opts.whitelist || opts.include);
  }

>>>>>>> 3f5b1490
  checkDuplicateIncludeExcludes(opts.include, opts.exclude);

  return {
    debug: opts.debug,
    exclude: validateIncludesAndExcludes(opts.exclude, "exclude"),
    include: validateIncludesAndExcludes(opts.include, "include"),
    loose: validateLooseOption(opts.loose),
    moduleType: validateModulesOption(opts.modules),
    targets: opts.targets,
    useBuiltIns: validateUseBuiltInsOption(opts.useBuiltIns),
  };
}<|MERGE_RESOLUTION|>--- conflicted
+++ resolved
@@ -33,11 +33,10 @@
   return opts;
 };
 
-export const normalizePluginName = (plugin) =>
+export const normalizePluginName = plugin =>
   plugin.replace(/^babel-plugin-/, "");
 
-export const normalizePluginNames = (plugins) =>
-  plugins.map(normalizePluginName);
+export const normalizePluginNames = plugins => plugins.map(normalizePluginName);
 
 export const checkDuplicateIncludeExcludes = (include = [], exclude = []) => {
   const duplicates = include.filter(opt => exclude.indexOf(opt) >= 0);
@@ -81,12 +80,10 @@
     'true' (default) to import only used polyfills per file`,
   );
 
-<<<<<<< HEAD
   return builtInsOpt;
 };
 
 export default function normalizeOptions(opts) {
-=======
   if (opts.exclude) {
     opts.exclude = normalizePluginNames(opts.exclude);
   }
@@ -95,7 +92,6 @@
     opts.include = normalizePluginNames(opts.whitelist || opts.include);
   }
 
->>>>>>> 3f5b1490
   checkDuplicateIncludeExcludes(opts.include, opts.exclude);
 
   return {
